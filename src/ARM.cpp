--- conflicted
+++ resolved
@@ -104,8 +104,6 @@
 
 void ARMv5::Reset()
 {
-<<<<<<< HEAD
-=======
     if (NDS::ConsoleType == 1)
     {
         BusRead8 = DSi::ARM9Read8;
@@ -151,7 +149,6 @@
         BusWrite32 = NDS::ARM7Write32;
     }
 
->>>>>>> c17f7b10
     ARM::Reset();
 }
 
