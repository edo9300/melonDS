/*
    Copyright 2016-2020 Arisotura

    This file is part of melonDS.

    melonDS is free software: you can redistribute it and/or modify it under
    the terms of the GNU General Public License as published by the Free
    Software Foundation, either version 3 of the License, or (at your option)
    any later version.

    melonDS is distributed in the hope that it will be useful, but WITHOUT ANY
    WARRANTY; without even the implied warranty of MERCHANTABILITY or FITNESS
    FOR A PARTICULAR PURPOSE. See the GNU General Public License for more details.

    You should have received a copy of the GNU General Public License along
    with melonDS. If not, see http://www.gnu.org/licenses/.
*/

#include <stdlib.h>
#include <time.h>
#include <stdio.h>
#include <string.h>

#include <vector>
#include <string>
#include <algorithm>

#include <QApplication>
#include <QMessageBox>
#include <QMenuBar>
#include <QFileDialog>
#include <QInputDialog>
#include <QPaintEvent>
#include <QPainter>
#include <QKeyEvent>
#include <QMimeData>
#include <QSet>
#include <QVector>

#include <SDL2/SDL.h>

#include "main.h"
#include "Input.h"
#include "CheatsDialog.h"
#include "EmuSettingsDialog.h"
#include "InputConfigDialog.h"
#include "VideoSettingsDialog.h"
#include "AudioSettingsDialog.h"
#include "WifiSettingsDialog.h"

#include "types.h"
#include "version.h"

#include "FrontendUtil.h"
#include "OSD.h"

#include "NDS.h"
#include "GBACart.h"
#ifdef OGLRENDERER_ENABLED
#include "OpenGLSupport.h"
#endif
#include "GPU.h"
#include "SPU.h"
#include "Wifi.h"
#include "Platform.h"
#include "Config.h"
#include "PlatformConfig.h"

#include "Savestate.h"

#include "main_shaders.h"

#include "ArchiveUtil.h"

// TODO: uniform variable spelling

bool RunningSomething;

MainWindow* mainWindow;
EmuThread* emuThread;

int autoScreenSizing = 0;

int videoRenderer;
GPU::RenderSettings videoSettings;
bool videoSettingsDirty;

SDL_AudioDeviceID audioDevice;
int audioFreq;
SDL_cond* audioSync;
SDL_mutex* audioSyncLock;

SDL_AudioDeviceID micDevice;
s16 micExtBuffer[2048];
u32 micExtBufferWritePos;

u32 micWavLength;
s16* micWavBuffer;


void audioCallback(void* data, Uint8* stream, int len)
{
    len /= (sizeof(s16) * 2);

    // resample incoming audio to match the output sample rate

    int len_in = Frontend::AudioOut_GetNumSamples(len);
    s16 buf_in[1024*2];
    int num_in;

    SDL_LockMutex(audioSyncLock);
    num_in = SPU::ReadOutput(buf_in, len_in);
    SDL_CondSignal(audioSync);
    SDL_UnlockMutex(audioSyncLock);

    if (num_in < 1)
    {
        memset(stream, 0, len*sizeof(s16)*2);
        return;
    }

    int margin = 6;
    if (num_in < len_in-margin)
    {
        int last = num_in-1;

        for (int i = num_in; i < len_in-margin; i++)
            ((u32*)buf_in)[i] = ((u32*)buf_in)[last];

        num_in = len_in-margin;
    }

    Frontend::AudioOut_Resample(buf_in, num_in, (s16*)stream, len, Config::AudioVolume);
}


void micLoadWav(const char* name)
{
    SDL_AudioSpec format;
    memset(&format, 0, sizeof(SDL_AudioSpec));

    if (micWavBuffer) delete[] micWavBuffer;
    micWavBuffer = nullptr;
    micWavLength = 0;

    u8* buf;
    u32 len;
    if (!SDL_LoadWAV(name, &format, &buf, &len))
        return;

    const u64 dstfreq = 44100;

    if (format.format == AUDIO_S16 || format.format == AUDIO_U16)
    {
        int srcinc = format.channels;
        len /= (2 * srcinc);

        micWavLength = (len * dstfreq) / format.freq;
        if (micWavLength < 735) micWavLength = 735;
        micWavBuffer = new s16[micWavLength];

        float res_incr = len / (float)micWavLength;
        float res_timer = 0;
        int res_pos = 0;

        for (int i = 0; i < micWavLength; i++)
        {
            u16 val = ((u16*)buf)[res_pos];
            if (SDL_AUDIO_ISUNSIGNED(format.format)) val ^= 0x8000;

            micWavBuffer[i] = val;

            res_timer += res_incr;
            while (res_timer >= 1.0)
            {
                res_timer -= 1.0;
                res_pos += srcinc;
            }
        }
    }
    else if (format.format == AUDIO_S8 || format.format == AUDIO_U8)
    {
        int srcinc = format.channels;
        len /= srcinc;

        micWavLength = (len * dstfreq) / format.freq;
        if (micWavLength < 735) micWavLength = 735;
        micWavBuffer = new s16[micWavLength];

        float res_incr = len / (float)micWavLength;
        float res_timer = 0;
        int res_pos = 0;

        for (int i = 0; i < micWavLength; i++)
        {
            u16 val = buf[res_pos] << 8;
            if (SDL_AUDIO_ISUNSIGNED(format.format)) val ^= 0x8000;

            micWavBuffer[i] = val;

            res_timer += res_incr;
            while (res_timer >= 1.0)
            {
                res_timer -= 1.0;
                res_pos += srcinc;
            }
        }
    }
    else
        printf("bad WAV format %08X\n", format.format);

    SDL_FreeWAV(buf);
}

void micCallback(void* data, Uint8* stream, int len)
{
    s16* input = (s16*)stream;
    len /= sizeof(s16);

    int maxlen = sizeof(micExtBuffer) / sizeof(s16);

    if ((micExtBufferWritePos + len) > maxlen)
    {
        u32 len1 = maxlen - micExtBufferWritePos;
        memcpy(&micExtBuffer[micExtBufferWritePos], &input[0], len1*sizeof(s16));
        memcpy(&micExtBuffer[0], &input[len1], (len - len1)*sizeof(s16));
        micExtBufferWritePos = len - len1;
    }
    else
    {
        memcpy(&micExtBuffer[micExtBufferWritePos], input, len*sizeof(s16));
        micExtBufferWritePos += len;
    }
}

void micProcess()
{
    int type = Config::MicInputType;
    bool cmd = Input::HotkeyDown(HK_Mic);

    if (type != 1 && !cmd)
    {
        type = 0;
    }

    switch (type)
    {
    case 0: // no mic
        Frontend::Mic_FeedSilence();
        break;

    case 1: // host mic
    case 3: // WAV
        Frontend::Mic_FeedExternalBuffer();
        break;

    case 2: // white noise
        Frontend::Mic_FeedNoise();
        break;
    }
}


EmuThread::EmuThread(QObject* parent) : QThread(parent)
{
    EmuStatus = 0;
    EmuRunning = 2;
    EmuPause = 0;
    RunningSomething = false;

    connect(this, SIGNAL(windowUpdate()), mainWindow->panel, SLOT(update()));
    connect(this, SIGNAL(windowTitleChange(QString)), mainWindow, SLOT(onTitleUpdate(QString)));
    connect(this, SIGNAL(windowEmuStart()), mainWindow, SLOT(onEmuStart()));
    connect(this, SIGNAL(windowEmuStop()), mainWindow, SLOT(onEmuStop()));
    connect(this, SIGNAL(windowEmuPause()), mainWindow->actPause, SLOT(trigger()));
    connect(this, SIGNAL(windowEmuReset()), mainWindow->actReset, SLOT(trigger()));
    connect(this, SIGNAL(windowLimitFPSChange()), mainWindow->actLimitFramerate, SLOT(trigger()));
    connect(this, SIGNAL(screenLayoutChange()), mainWindow->panel, SLOT(onScreenLayoutChanged()));
    connect(this, SIGNAL(windowFullscreenToggle()), mainWindow, SLOT(onFullscreenToggled()));

    if (mainWindow->hasOGL) initOpenGL();
}

void EmuThread::initOpenGL()
{
    QOpenGLContext* windowctx = mainWindow->getOGLContext();
    QSurfaceFormat format = windowctx->format();

    format.setSwapInterval(0);

    oglSurface = new QOffscreenSurface();
    oglSurface->setFormat(format);
    oglSurface->create();
    if (!oglSurface->isValid())
    {
        // TODO handle this!
        printf("oglSurface shat itself :(\n");
        delete oglSurface;
        return;
    }

    oglContext = new QOpenGLContext();
    oglContext->setFormat(oglSurface->format());
    oglContext->setShareContext(windowctx);
    if (!oglContext->create())
    {
        // TODO handle this!
        printf("oglContext shat itself :(\n");
        delete oglContext;
        delete oglSurface;
        return;
    }

    oglContext->moveToThread(this);
}

void EmuThread::deinitOpenGL()
{
    delete oglContext;
    delete oglSurface;
}

void* oglGetProcAddress(const char* proc)
{
    return emuThread->oglGetProcAddress(proc);
}

void* EmuThread::oglGetProcAddress(const char* proc)
{
    return (void*)oglContext->getProcAddress(proc);
}

void EmuThread::run()
{
    bool hasOGL = mainWindow->hasOGL;
    u32 mainScreenPos[3];

    NDS::Init();

    mainScreenPos[0] = 0;
    mainScreenPos[1] = 0;
    mainScreenPos[2] = 0;
    autoScreenSizing = 0;

    videoSettingsDirty = false;
    videoSettings.Soft_Threaded = Config::Threaded3D != 0;
    videoSettings.GL_ScaleFactor = Config::GL_ScaleFactor;

#ifdef OGLRENDERER_ENABLED
    if (hasOGL)
    {
        oglContext->makeCurrent(oglSurface);
        videoRenderer = OpenGL::Init() ? Config::_3DRenderer : 0;
    }
    else
#endif
    {
        videoRenderer = 0;
    }

    GPU::InitRenderer(videoRenderer);
    GPU::SetRenderSettings(videoRenderer, videoSettings);

    Input::Init();

    u32 nframes = 0;
    double perfCountsSec = 1.0 / SDL_GetPerformanceFrequency();
    double lastTime = SDL_GetPerformanceCounter() * perfCountsSec;
    double frameLimitError = 0.0;
    double lastMeasureTime = lastTime;

    char melontitle[100];

    while (EmuRunning != 0)
    {
        Input::Process();

        if (Input::HotkeyPressed(HK_FastForwardToggle)) emit windowLimitFPSChange();

        if (Input::HotkeyPressed(HK_Pause)) emit windowEmuPause();
        if (Input::HotkeyPressed(HK_Reset)) emit windowEmuReset();

        if (Input::HotkeyPressed(HK_FullscreenToggle)) emit windowFullscreenToggle();

        if (GBACart::CartInserted && GBACart::HasSolarSensor)
        {
            if (Input::HotkeyPressed(HK_SolarSensorDecrease))
            {
                if (GBACart_SolarSensor::LightLevel > 0) GBACart_SolarSensor::LightLevel--;
                char msg[64];
                sprintf(msg, "Solar sensor level set to %d", GBACart_SolarSensor::LightLevel);
                OSD::AddMessage(0, msg);
            }
            if (Input::HotkeyPressed(HK_SolarSensorIncrease))
            {
                if (GBACart_SolarSensor::LightLevel < 10) GBACart_SolarSensor::LightLevel++;
                char msg[64];
                sprintf(msg, "Solar sensor level set to %d", GBACart_SolarSensor::LightLevel);
                OSD::AddMessage(0, msg);
            }
        }

        if (EmuRunning == 1)
        {
            EmuStatus = 1;

            // update render settings if needed
            if (videoSettingsDirty)
            {
                if (hasOGL != mainWindow->hasOGL)
                {
                    hasOGL = mainWindow->hasOGL;
#ifdef OGLRENDERER_ENABLED
                    if (hasOGL)
                    {
                        oglContext->makeCurrent(oglSurface);
                        videoRenderer = OpenGL::Init() ? Config::_3DRenderer : 0;
                    }
                    else
#endif
                    {
                        videoRenderer = 0;
                    }
                }
                else
                    videoRenderer = hasOGL ? Config::_3DRenderer : 0;

                videoSettingsDirty = false;

                videoSettings.Soft_Threaded = Config::Threaded3D != 0;
                videoSettings.GL_ScaleFactor = Config::GL_ScaleFactor;
                videoSettings.GL_BetterPolygons = Config::GL_BetterPolygons;

                GPU::SetRenderSettings(videoRenderer, videoSettings);
            }

            // process input and hotkeys
            NDS::SetKeyMask(Input::InputMask);

            if (Input::HotkeyPressed(HK_Lid))
            {
                bool lid = !NDS::IsLidClosed();
                NDS::SetLidClosed(lid);
                OSD::AddMessage(0, lid ? "Lid closed" : "Lid opened");
            }

            // microphone input
            micProcess();

            // auto screen layout
            if (Config::ScreenSizing == 3)
            {
                mainScreenPos[2] = mainScreenPos[1];
                mainScreenPos[1] = mainScreenPos[0];
                mainScreenPos[0] = NDS::PowerControl9 >> 15;

                int guess;
                if (mainScreenPos[0] == mainScreenPos[2] &&
                    mainScreenPos[0] != mainScreenPos[1])
                {
                    // constant flickering, likely displaying 3D on both screens
                    // TODO: when both screens are used for 2D only...???
                    guess = 0;
                }
                else
                {
                    if (mainScreenPos[0] == 1)
                        guess = 1;
                    else
                        guess = 2;
                }

                if (guess != autoScreenSizing)
                {
                    autoScreenSizing = guess;
                    emit screenLayoutChange();
                }
            }

            // emulate
            u32 nlines = NDS::RunFrame();

#ifdef MELONCAP
            MelonCap::Update();
#endif // MELONCAP

            if (EmuRunning == 0) break;

            emit windowUpdate();

            bool fastforward = Input::HotkeyDown(HK_FastForward);

            if (Config::AudioSync && (!fastforward) && audioDevice)
            {
                SDL_LockMutex(audioSyncLock);
                while (SPU::GetOutputSize() > 1024)
                {
                    int ret = SDL_CondWaitTimeout(audioSync, audioSyncLock, 500);
                    if (ret == SDL_MUTEX_TIMEDOUT) break;
                }
                SDL_UnlockMutex(audioSyncLock);
            }

            double frametimeStep = nlines / (60.0 * 263.0);

            {
                bool limitfps = Config::LimitFPS && !fastforward;

                double practicalFramelimit = limitfps ? frametimeStep : 1.0 / 1000.0;

                double curtime = SDL_GetPerformanceCounter() * perfCountsSec;

                frameLimitError += practicalFramelimit - (curtime - lastTime);
                if (frameLimitError < -practicalFramelimit)
                    frameLimitError = -practicalFramelimit;
                if (frameLimitError > practicalFramelimit)
                    frameLimitError = practicalFramelimit;

                if (round(frameLimitError * 1000.0) > 0.0)
                {
                    SDL_Delay(round(frameLimitError * 1000.0));
                    double timeBeforeSleep = curtime;
                    curtime = SDL_GetPerformanceCounter() * perfCountsSec;
                    frameLimitError -= curtime - timeBeforeSleep;
                }

                lastTime = curtime;
            }

            nframes++;
            if (nframes >= 30)
            {
                double time = SDL_GetPerformanceCounter() * perfCountsSec;
                double dt = time - lastMeasureTime;
                lastMeasureTime = time;

                u32 fps = round(nframes / dt);
                nframes = 0;

                float fpstarget = 1.0/frametimeStep;

                sprintf(melontitle, "[%d/%.0f] melonDS " MELONDS_VERSION, fps, fpstarget);
                changeWindowTitle(melontitle);
            }
        }
        else
        {
            // paused
            nframes = 0;
            lastTime = SDL_GetPerformanceCounter() * perfCountsSec;
            lastMeasureTime = lastTime;

            emit windowUpdate();

            EmuStatus = EmuRunning;

            sprintf(melontitle, "melonDS " MELONDS_VERSION);
            changeWindowTitle(melontitle);

            SDL_Delay(75);
        }
    }

    EmuStatus = 0;

    GPU::DeInitRenderer();
    NDS::DeInit();
    //Platform::LAN_DeInit();

    if (hasOGL)
    {
        oglContext->doneCurrent();
        deinitOpenGL();
    }
}

void EmuThread::changeWindowTitle(char* title)
{
    emit windowTitleChange(QString(title));
}

void EmuThread::emuRun()
{
    EmuRunning = 1;
    EmuPause = 0;
    RunningSomething = true;

    // checkme
    emit windowEmuStart();
    if (audioDevice) SDL_PauseAudioDevice(audioDevice, 0);
    if (micDevice)   SDL_PauseAudioDevice(micDevice, 0);
}

void EmuThread::emuPause()
{
    EmuPause++;
    if (EmuPause > 1) return;

    PrevEmuStatus = EmuRunning;
    EmuRunning = 2;
    while (EmuStatus != 2);

    if (audioDevice) SDL_PauseAudioDevice(audioDevice, 1);
    if (micDevice)   SDL_PauseAudioDevice(micDevice, 1);
}

void EmuThread::emuUnpause()
{
    if (EmuPause < 1) return;

    EmuPause--;
    if (EmuPause > 0) return;

    EmuRunning = PrevEmuStatus;

    if (audioDevice) SDL_PauseAudioDevice(audioDevice, 0);
    if (micDevice)   SDL_PauseAudioDevice(micDevice, 0);
}

void EmuThread::emuStop()
{
    EmuRunning = 0;
    EmuPause = 0;

    if (audioDevice) SDL_PauseAudioDevice(audioDevice, 1);
    if (micDevice)   SDL_PauseAudioDevice(micDevice, 1);
}

bool EmuThread::emuIsRunning()
{
    return (EmuRunning == 1);
}


void ScreenHandler::screenSetupLayout(int w, int h)
{
    int sizing = Config::ScreenSizing;
    if (sizing == 3) sizing = autoScreenSizing;

    Frontend::SetupScreenLayout(w, h,
                                Config::ScreenLayout,
                                Config::ScreenRotation,
                                sizing,
                                Config::ScreenGap,
                                Config::IntegerScaling != 0);

    Frontend::GetScreenTransforms(screenMatrix[0], screenMatrix[1]);
}

QSize ScreenHandler::screenGetMinSize()
{
    bool isHori = (Config::ScreenRotation == 1 || Config::ScreenRotation == 3);
    int gap = Config::ScreenGap;

    int w = 256;
    int h = 192;

    if (Config::ScreenLayout == 0) // natural
    {
        if (isHori)
            return QSize(h+gap+h, w);
        else
            return QSize(w, h+gap+h);
    }
    else if (Config::ScreenLayout == 1) // vertical
    {
        if (isHori)
            return QSize(h, w+gap+w);
        else
            return QSize(w, h+gap+h);
    }
    else // horizontal
    {
        if (isHori)
            return QSize(h+gap+h, w);
        else
            return QSize(w+gap+w, h);
    }
}

void ScreenHandler::screenOnMousePress(QMouseEvent* event)
{
    event->accept();
    if (event->button() != Qt::LeftButton) return;

    int x = event->pos().x();
    int y = event->pos().y();

    Frontend::GetTouchCoords(x, y);

    if (x >= 0 && x < 256 && y >= 0 && y < 192)
    {
        touching = true;
        NDS::TouchScreen(x, y);
    }
}

void ScreenHandler::screenOnMouseRelease(QMouseEvent* event)
{
    event->accept();
    if (event->button() != Qt::LeftButton) return;

    if (touching)
    {
        touching = false;
        NDS::ReleaseScreen();
    }
}

void ScreenHandler::screenOnMouseMove(QMouseEvent* event)
{
    event->accept();
    if (!(event->buttons() & Qt::LeftButton)) return;
    if (!touching) return;

    int x = event->pos().x();
    int y = event->pos().y();

    Frontend::GetTouchCoords(x, y);

    // clamp to screen range
    if (x < 0) x = 0;
    else if (x > 255) x = 255;
    if (y < 0) y = 0;
    else if (y > 191) y = 191;

    NDS::TouchScreen(x, y);
}


ScreenPanelNative::ScreenPanelNative(QWidget* parent) : QWidget(parent)
{
    screen[0] = QImage(256, 192, QImage::Format_RGB32);
    screen[1] = QImage(256, 192, QImage::Format_RGB32);

    screenTrans[0].reset();
    screenTrans[1].reset();

    touching = false;

    OSD::Init(nullptr);
}

ScreenPanelNative::~ScreenPanelNative()
{
    OSD::DeInit(nullptr);
}

void ScreenPanelNative::setupScreenLayout()
{
    int w = width();
    int h = height();
    float* mtx;

    screenSetupLayout(w, h);

    mtx = screenMatrix[0];
    screenTrans[0].setMatrix(mtx[0], mtx[1], 0.f,
                             mtx[2], mtx[3], 0.f,
                             mtx[4], mtx[5], 1.f);

    mtx = screenMatrix[1];
    screenTrans[1].setMatrix(mtx[0], mtx[1], 0.f,
                             mtx[2], mtx[3], 0.f,
                             mtx[4], mtx[5], 1.f);
}

void ScreenPanelNative::paintEvent(QPaintEvent* event)
{
    QPainter painter(this);

    // fill background
    painter.fillRect(event->rect(), QColor::fromRgb(0, 0, 0));

    int frontbuf = GPU::FrontBuffer;
    if (!GPU::Framebuffer[frontbuf][0] || !GPU::Framebuffer[frontbuf][1]) return;

    memcpy(screen[0].scanLine(0), GPU::Framebuffer[frontbuf][0], 256*192*4);
    memcpy(screen[1].scanLine(0), GPU::Framebuffer[frontbuf][1], 256*192*4);

    painter.setRenderHint(QPainter::SmoothPixmapTransform, Config::ScreenFilter!=0);

    QRect screenrc(0, 0, 256, 192);

    painter.setTransform(screenTrans[0]);
    painter.drawImage(screenrc, screen[0]);

    painter.setTransform(screenTrans[1]);
    painter.drawImage(screenrc, screen[1]);

    OSD::Update(nullptr);
    OSD::DrawNative(painter);
}

void ScreenPanelNative::resizeEvent(QResizeEvent* event)
{
    setupScreenLayout();
}

void ScreenPanelNative::mousePressEvent(QMouseEvent* event)
{
    screenOnMousePress(event);
}

void ScreenPanelNative::mouseReleaseEvent(QMouseEvent* event)
{
    screenOnMouseRelease(event);
}

void ScreenPanelNative::mouseMoveEvent(QMouseEvent* event)
{
    screenOnMouseMove(event);
}

void ScreenPanelNative::onScreenLayoutChanged()
{
    setMinimumSize(screenGetMinSize());
    setupScreenLayout();
}


ScreenPanelGL::ScreenPanelGL(QWidget* parent) : QOpenGLWidget(parent)
{
    touching = false;

}

ScreenPanelGL::~ScreenPanelGL()
{
    makeCurrent();

    OSD::DeInit(this);

    glDeleteTextures(1, &screenTexture);

    glDeleteVertexArrays(1, &screenVertexArray);
    glDeleteBuffers(1, &screenVertexBuffer);

    delete screenShader;

    doneCurrent();
}

void ScreenPanelGL::setupScreenLayout()
{
    int w = width();
    int h = height();

    screenSetupLayout(w, h);
}

void ScreenPanelGL::initializeGL()
{
    initializeOpenGLFunctions();

    const GLubyte* renderer = glGetString(GL_RENDERER); // get renderer string
    const GLubyte* version = glGetString(GL_VERSION); // version as a string
    printf("OpenGL: renderer: %s\n", renderer);
    printf("OpenGL: version: %s\n", version);

    glClearColor(0, 0, 0, 1);

    screenShader = new QOpenGLShaderProgram(this);
    screenShader->addShaderFromSourceCode(QOpenGLShader::Vertex, kScreenVS);
    screenShader->addShaderFromSourceCode(QOpenGLShader::Fragment, kScreenFS);

    GLuint pid = screenShader->programId();
    glBindAttribLocation(pid, 0, "vPosition");
    glBindAttribLocation(pid, 1, "vTexcoord");
    glBindFragDataLocation(pid, 0, "oColor");

    screenShader->link();

    screenShader->bind();
    screenShader->setUniformValue("ScreenTex", (GLint)0);
    screenShader->release();

    // to prevent bleeding between both parts of the screen
    // with bilinear filtering enabled
    const int paddedHeight = 192*2+2;
    const float padPixels = 1.f / paddedHeight;

    const float vertices[] =
    {
        0.f,   0.f,    0.f, 0.f,
        0.f,   192.f,  0.f, 0.5f - padPixels,
        256.f, 192.f,  1.f, 0.5f - padPixels,
        0.f,   0.f,    0.f, 0.f,
        256.f, 192.f,  1.f, 0.5f - padPixels,
        256.f, 0.f,    1.f, 0.f,

        0.f,   0.f,    0.f, 0.5f + padPixels,
        0.f,   192.f,  0.f, 1.f,
        256.f, 192.f,  1.f, 1.f,
        0.f,   0.f,    0.f, 0.5f + padPixels,
        256.f, 192.f,  1.f, 1.f,
        256.f, 0.f,    1.f, 0.5f + padPixels
    };

    glGenBuffers(1, &screenVertexBuffer);
    glBindBuffer(GL_ARRAY_BUFFER, screenVertexBuffer);
    glBufferData(GL_ARRAY_BUFFER, sizeof(vertices), vertices, GL_STATIC_DRAW);

    glGenVertexArrays(1, &screenVertexArray);
    glBindVertexArray(screenVertexArray);
    glEnableVertexAttribArray(0); // position
    glVertexAttribPointer(0, 2, GL_FLOAT, GL_FALSE, 4*4, (void*)(0));
    glEnableVertexAttribArray(1); // texcoord
    glVertexAttribPointer(1, 2, GL_FLOAT, GL_FALSE, 4*4, (void*)(2*4));

    glGenTextures(1, &screenTexture);
    glActiveTexture(GL_TEXTURE0);
    glBindTexture(GL_TEXTURE_2D, screenTexture);
    glTexParameteri(GL_TEXTURE_2D, GL_TEXTURE_WRAP_S, GL_CLAMP_TO_EDGE);
    glTexParameteri(GL_TEXTURE_2D, GL_TEXTURE_WRAP_T, GL_CLAMP_TO_EDGE);
    glTexParameteri(GL_TEXTURE_2D, GL_TEXTURE_MIN_FILTER, GL_NEAREST);
    glTexParameteri(GL_TEXTURE_2D, GL_TEXTURE_MAG_FILTER, GL_NEAREST);
    glTexImage2D(GL_TEXTURE_2D, 0, GL_RGBA, 256, paddedHeight, 0, GL_RGBA, GL_UNSIGNED_BYTE, NULL);
    // fill the padding
    u8 zeroData[256*4*4];
    memset(zeroData, 0, sizeof(zeroData));
    glTexSubImage2D(GL_TEXTURE_2D, 0, 0, 192, 256, 2, GL_RGBA, GL_UNSIGNED_BYTE, zeroData);

    OSD::Init(this);
}

void ScreenPanelGL::paintGL()
{
    int w = width();
    int h = height();
    float factor = devicePixelRatioF();

    glClear(GL_COLOR_BUFFER_BIT);

    glViewport(0, 0, w*factor, h*factor);

    screenShader->bind();

    screenShader->setUniformValue("uScreenSize", (float)w*factor, (float)h*factor);

    int frontbuf = GPU::FrontBuffer;
    glActiveTexture(GL_TEXTURE0);

#ifdef OGLRENDERER_ENABLED
    if (GPU::Renderer != 0)
    {
        // hardware-accelerated render
        GPU::GLCompositor::BindOutputTexture();
    }
    else
#endif
    {
        // regular render
        glBindTexture(GL_TEXTURE_2D, screenTexture);

        if (GPU::Framebuffer[frontbuf][0] && GPU::Framebuffer[frontbuf][1])
        {
            glTexSubImage2D(GL_TEXTURE_2D, 0, 0, 0, 256, 192, GL_RGBA,
                            GL_UNSIGNED_BYTE, GPU::Framebuffer[frontbuf][0]);
            glTexSubImage2D(GL_TEXTURE_2D, 0, 0, 192+2, 256, 192, GL_RGBA,
                            GL_UNSIGNED_BYTE, GPU::Framebuffer[frontbuf][1]);
        }
    }

    GLint filter = Config::ScreenFilter ? GL_LINEAR : GL_NEAREST;
    glTexParameteri(GL_TEXTURE_2D, GL_TEXTURE_MIN_FILTER, filter);
    glTexParameteri(GL_TEXTURE_2D, GL_TEXTURE_MAG_FILTER, filter);

    glBindBuffer(GL_ARRAY_BUFFER, screenVertexBuffer);
    glBindVertexArray(screenVertexArray);

    GLint transloc = screenShader->uniformLocation("uTransform");

    glUniformMatrix2x3fv(transloc, 1, GL_TRUE, screenMatrix[0]);
    glDrawArrays(GL_TRIANGLES, 0, 2*3);

    glUniformMatrix2x3fv(transloc, 1, GL_TRUE, screenMatrix[1]);
    glDrawArrays(GL_TRIANGLES, 2*3, 2*3);

    screenShader->release();

    OSD::Update(this);
    OSD::DrawGL(this, w*factor, h*factor);
}

void ScreenPanelGL::resizeEvent(QResizeEvent* event)
{
    setupScreenLayout();

    QOpenGLWidget::resizeEvent(event);
}

void ScreenPanelGL::resizeGL(int w, int h)
{
}

void ScreenPanelGL::mousePressEvent(QMouseEvent* event)
{
    screenOnMousePress(event);
}

void ScreenPanelGL::mouseReleaseEvent(QMouseEvent* event)
{
    screenOnMouseRelease(event);
}

void ScreenPanelGL::mouseMoveEvent(QMouseEvent* event)
{
    screenOnMouseMove(event);
}

void ScreenPanelGL::onScreenLayoutChanged()
{
    setMinimumSize(screenGetMinSize());
    setupScreenLayout();
}


MainWindow::MainWindow(QWidget* parent) : QMainWindow(parent)
{
    setWindowTitle("melonDS " MELONDS_VERSION);
    setAttribute(Qt::WA_DeleteOnClose);
    setAcceptDrops(true);

    QMenuBar* menubar = new QMenuBar();
    {
        QMenu* menu = menubar->addMenu("File");

        actOpenROM = menu->addAction("Open ROM...");
        connect(actOpenROM, &QAction::triggered, this, &MainWindow::onOpenFile);

        recentMenu = menu->addMenu("Open Recent");
        for(int i = 0; i < 10; ++i)
        {
            if(strlen(Config::RecentROMList[i]) > 0)
                recentFileList.push_back(Config::RecentROMList[i]);
        }
        updateRecentFilesMenu();

        //actBootFirmware = menu->addAction("Launch DS menu");
        actBootFirmware = menu->addAction("Boot firmware");
        connect(actBootFirmware, &QAction::triggered, this, &MainWindow::onBootFirmware);

        menu->addSeparator();

        {
            QMenu* submenu = menu->addMenu("Save state");

            for (int i = 1; i < 9; i++)
            {
                actSaveState[i] = submenu->addAction(QString("%1").arg(i));
                actSaveState[i]->setShortcut(QKeySequence(Qt::ShiftModifier | (Qt::Key_F1+i-1)));
                actSaveState[i]->setData(QVariant(i));
                connect(actSaveState[i], &QAction::triggered, this, &MainWindow::onSaveState);
            }

            actSaveState[0] = submenu->addAction("File...");
            actSaveState[0]->setShortcut(QKeySequence(Qt::ShiftModifier | Qt::Key_F9));
            actSaveState[0]->setData(QVariant(0));
            connect(actSaveState[0], &QAction::triggered, this, &MainWindow::onSaveState);
        }
        {
            QMenu* submenu = menu->addMenu("Load state");

            for (int i = 1; i < 9; i++)
            {
                actLoadState[i] = submenu->addAction(QString("%1").arg(i));
                actLoadState[i]->setShortcut(QKeySequence(Qt::Key_F1+i-1));
                actLoadState[i]->setData(QVariant(i));
                connect(actLoadState[i], &QAction::triggered, this, &MainWindow::onLoadState);
            }

            actLoadState[0] = submenu->addAction("File...");
            actLoadState[0]->setShortcut(QKeySequence(Qt::Key_F9));
            actLoadState[0]->setData(QVariant(0));
            connect(actLoadState[0], &QAction::triggered, this, &MainWindow::onLoadState);
        }

        actUndoStateLoad = menu->addAction("Undo state load");
        actUndoStateLoad->setShortcut(QKeySequence(Qt::Key_F12));
        connect(actUndoStateLoad, &QAction::triggered, this, &MainWindow::onUndoStateLoad);

        actImportSavefile = menu->addAction("Import savefile");
        connect(actImportSavefile, &QAction::triggered, this, &MainWindow::onImportSavefile);

        menu->addSeparator();

        actQuit = menu->addAction("Quit");
        connect(actQuit, &QAction::triggered, this, &MainWindow::onQuit);
    }
    {
        QMenu* menu = menubar->addMenu("System");

        actPause = menu->addAction("Pause");
        actPause->setCheckable(true);
        connect(actPause, &QAction::triggered, this, &MainWindow::onPause);

        actReset = menu->addAction("Reset");
        connect(actReset, &QAction::triggered, this, &MainWindow::onReset);

        actStop = menu->addAction("Stop");
        connect(actStop, &QAction::triggered, this, &MainWindow::onStop);

        menu->addSeparator();

        actEnableCheats = menu->addAction("Enable cheats");
        actEnableCheats->setCheckable(true);
        connect(actEnableCheats, &QAction::triggered, this, &MainWindow::onEnableCheats);

        actSetupCheats = menu->addAction("Setup cheat codes");
        connect(actSetupCheats, &QAction::triggered, this, &MainWindow::onSetupCheats);
    }
    {
        QMenu* menu = menubar->addMenu("Config");

        actEmuSettings = menu->addAction("Emu settings");
        connect(actEmuSettings, &QAction::triggered, this, &MainWindow::onOpenEmuSettings);

        actInputConfig = menu->addAction("Input and hotkeys");
        connect(actInputConfig, &QAction::triggered, this, &MainWindow::onOpenInputConfig);

        actVideoSettings = menu->addAction("Video settings");
        connect(actVideoSettings, &QAction::triggered, this, &MainWindow::onOpenVideoSettings);

        actAudioSettings = menu->addAction("Audio settings");
        connect(actAudioSettings, &QAction::triggered, this, &MainWindow::onOpenAudioSettings);

        actWifiSettings = menu->addAction("Wifi settings");
        connect(actWifiSettings, &QAction::triggered, this, &MainWindow::onOpenWifiSettings);

        {
            QMenu* submenu = menu->addMenu("Savestate settings");

            actSavestateSRAMReloc = submenu->addAction("Separate savefiles");
            actSavestateSRAMReloc->setCheckable(true);
            connect(actSavestateSRAMReloc, &QAction::triggered, this, &MainWindow::onChangeSavestateSRAMReloc);
        }

        menu->addSeparator();

        {
            QMenu* submenu = menu->addMenu("Screen size");

            for (int i = 0; i < 4; i++)
            {
                int data = i+1;
                actScreenSize[i] = submenu->addAction(QString("%1x").arg(data));
                actScreenSize[i]->setData(QVariant(data));
                connect(actScreenSize[i], &QAction::triggered, this, &MainWindow::onChangeScreenSize);
            }
        }
        {
            QMenu* submenu = menu->addMenu("Screen rotation");
            grpScreenRotation = new QActionGroup(submenu);

            for (int i = 0; i < 4; i++)
            {
                int data = i*90;
                actScreenRotation[i] = submenu->addAction(QString("%1°").arg(data));
                actScreenRotation[i]->setActionGroup(grpScreenRotation);
                actScreenRotation[i]->setData(QVariant(i));
                actScreenRotation[i]->setCheckable(true);
            }

            connect(grpScreenRotation, &QActionGroup::triggered, this, &MainWindow::onChangeScreenRotation);
        }
        {
            QMenu* submenu = menu->addMenu("Screen gap");
            grpScreenGap = new QActionGroup(submenu);

            const int screengap[] = {0, 1, 8, 64, 90, 128};

            for (int i = 0; i < 6; i++)
            {
                int data = screengap[i];
                actScreenGap[i] = submenu->addAction(QString("%1 px").arg(data));
                actScreenGap[i]->setActionGroup(grpScreenGap);
                actScreenGap[i]->setData(QVariant(data));
                actScreenGap[i]->setCheckable(true);
            }

            connect(grpScreenGap, &QActionGroup::triggered, this, &MainWindow::onChangeScreenGap);
        }
        {
            QMenu* submenu = menu->addMenu("Screen layout");
            grpScreenLayout = new QActionGroup(submenu);

            const char* screenlayout[] = {"Natural", "Vertical", "Horizontal"};

            for (int i = 0; i < 3; i++)
            {
                actScreenLayout[i] = submenu->addAction(QString(screenlayout[i]));
                actScreenLayout[i]->setActionGroup(grpScreenLayout);
                actScreenLayout[i]->setData(QVariant(i));
                actScreenLayout[i]->setCheckable(true);
            }

            connect(grpScreenLayout, &QActionGroup::triggered, this, &MainWindow::onChangeScreenLayout);
        }
        {
            QMenu* submenu = menu->addMenu("Screen sizing");
            grpScreenSizing = new QActionGroup(submenu);

            const char* screensizing[] = {"Even", "Emphasize top", "Emphasize bottom", "Auto"};

            for (int i = 0; i < 4; i++)
            {
                actScreenSizing[i] = submenu->addAction(QString(screensizing[i]));
                actScreenSizing[i]->setActionGroup(grpScreenSizing);
                actScreenSizing[i]->setData(QVariant(i));
                actScreenSizing[i]->setCheckable(true);
            }

            connect(grpScreenSizing, &QActionGroup::triggered, this, &MainWindow::onChangeScreenSizing);

            submenu->addSeparator();

            actIntegerScaling = submenu->addAction("Force integer scaling");
            actIntegerScaling->setCheckable(true);
            connect(actIntegerScaling, &QAction::triggered, this, &MainWindow::onChangeIntegerScaling);
        }

        actScreenFiltering = menu->addAction("Screen filtering");
        actScreenFiltering->setCheckable(true);
        connect(actScreenFiltering, &QAction::triggered, this, &MainWindow::onChangeScreenFiltering);

        actShowOSD = menu->addAction("Show OSD");
        actShowOSD->setCheckable(true);
        connect(actShowOSD, &QAction::triggered, this, &MainWindow::onChangeShowOSD);

        menu->addSeparator();

        actLimitFramerate = menu->addAction("Limit framerate");
        actLimitFramerate->setCheckable(true);
        connect(actLimitFramerate, &QAction::triggered, this, &MainWindow::onChangeLimitFramerate);

        actAudioSync = menu->addAction("Audio sync");
        actAudioSync->setCheckable(true);
        connect(actAudioSync, &QAction::triggered, this, &MainWindow::onChangeAudioSync);
    }
    setMenuBar(menubar);

    resize(Config::WindowWidth, Config::WindowHeight);

    show();
    createScreenPanel();

    for (int i = 0; i < 9; i++)
    {
        actSaveState[i]->setEnabled(false);
        actLoadState[i]->setEnabled(false);
    }
    actUndoStateLoad->setEnabled(false);
    actImportSavefile->setEnabled(false);

    actPause->setEnabled(false);
    actReset->setEnabled(false);
    actStop->setEnabled(false);

    actSetupCheats->setEnabled(false);


    actEnableCheats->setChecked(Config::EnableCheats != 0);

    actSavestateSRAMReloc->setChecked(Config::SavestateRelocSRAM != 0);

    actScreenRotation[Config::ScreenRotation]->setChecked(true);

    for (int i = 0; i < 6; i++)
    {
        if (actScreenGap[i]->data().toInt() == Config::ScreenGap)
        {
            actScreenGap[i]->setChecked(true);
            break;
        }
    }

    actScreenLayout[Config::ScreenLayout]->setChecked(true);
    actScreenSizing[Config::ScreenSizing]->setChecked(true);
    actIntegerScaling->setChecked(Config::IntegerScaling != 0);

    actScreenFiltering->setChecked(Config::ScreenFilter != 0);
    actShowOSD->setChecked(Config::ShowOSD != 0);

    actLimitFramerate->setChecked(Config::LimitFPS != 0);
    actAudioSync->setChecked(Config::AudioSync != 0);
}

MainWindow::~MainWindow()
{
}

void MainWindow::createScreenPanel()
{
    hasOGL = (Config::ScreenUseGL != 0) || (Config::_3DRenderer != 0);

    if (hasOGL)
    {
        ScreenPanelGL* panelGL = new ScreenPanelGL(this);
        panelGL->show();

        if (!panelGL->isValid())
            hasOGL = false;
        else
        {
            QSurfaceFormat fmt = panelGL->format();
            if (fmt.majorVersion() < 3 || (fmt.majorVersion() == 3 && fmt.minorVersion() < 2))
                hasOGL = false;
        }

        if (!hasOGL)
            delete panelGL;
        else
            panel = panelGL;
    }

    if (!hasOGL)
    {
        panel = new ScreenPanelNative(this);
        panel->show();
    }

    setCentralWidget(panel);
    connect(this, SIGNAL(screenLayoutChange()), panel, SLOT(onScreenLayoutChanged()));
    emit screenLayoutChange();
}

QOpenGLContext* MainWindow::getOGLContext()
{
    if (!hasOGL) return nullptr;

    QOpenGLWidget* glpanel = (QOpenGLWidget*)panel;
    return glpanel->context();
}

void MainWindow::resizeEvent(QResizeEvent* event)
{
    int w = event->size().width();
    int h = event->size().height();

    Config::WindowWidth = w;
    Config::WindowHeight = h;

    // TODO: detect when the window gets maximized!
}

void MainWindow::keyPressEvent(QKeyEvent* event)
{
    if (event->isAutoRepeat()) return;

    // TODO!! REMOVE ME IN RELEASE BUILDS!!
    //if (event->key() == Qt::Key_F11) NDS::debug(0);

    Input::KeyPress(event);
}

void MainWindow::keyReleaseEvent(QKeyEvent* event)
{
    if (event->isAutoRepeat()) return;

    Input::KeyRelease(event);
}


void MainWindow::dragEnterEvent(QDragEnterEvent* event)
{
    if (!event->mimeData()->hasUrls()) return;

    QList<QUrl> urls = event->mimeData()->urls();
    if (urls.count() > 1) return; // not handling more than one file at once

    QString filename = urls.at(0).toLocalFile();
    QString ext = filename.right(3);

    if (ext == "nds" || ext == "srl" || ext == "dsi" || ext == "gba")
        event->acceptProposedAction();
}

void MainWindow::dropEvent(QDropEvent* event)
{
    if (!event->mimeData()->hasUrls()) return;

    QList<QUrl> urls = event->mimeData()->urls();
    if (urls.count() > 1) return; // not handling more than one file at once

    emuThread->emuPause();

    QString filename = urls.at(0).toLocalFile();
    QString ext = filename.right(3);

    char _filename[1024];
    strncpy(_filename, filename.toStdString().c_str(), 1023); _filename[1023] = '\0';

    int slot; int res;
    if (ext == "gba")
    {
        slot = 1;
        res = Frontend::LoadROM(_filename, Frontend::ROMSlot_GBA);
    }
    else
    {
        slot = 0;
        res = Frontend::LoadROM(_filename, Frontend::ROMSlot_NDS);
    }

    if (res != Frontend::Load_OK)
    {
        QMessageBox::critical(this,
                              "melonDS",
                              loadErrorStr(res));
        emuThread->emuUnpause();
    }
    else if (slot == 1)
    {
        // checkme
        emuThread->emuUnpause();
    }
    else
    {
        emuThread->emuRun();
    }
}


QString MainWindow::loadErrorStr(int error)
{
    switch (error)
    {
    case Frontend::Load_BIOS9Missing:
        return "DS ARM9 BIOS was not found or could not be accessed. Check your emu settings.";
    case Frontend::Load_BIOS9Bad:
        return "DS ARM9 BIOS is not a valid BIOS dump.";

    case Frontend::Load_BIOS7Missing:
        return "DS ARM7 BIOS was not found or could not be accessed. Check your emu settings.";
    case Frontend::Load_BIOS7Bad:
        return "DS ARM7 BIOS is not a valid BIOS dump.";

    case Frontend::Load_FirmwareMissing:
        return "DS firmware was not found or could not be accessed. Check your emu settings.";
    case Frontend::Load_FirmwareBad:
        return "DS firmware is not a valid firmware dump.";
    case Frontend::Load_FirmwareNotBootable:
        return "DS firmware is not bootable.";

    case Frontend::Load_DSiBIOS9Missing:
        return "DSi ARM9 BIOS was not found or could not be accessed. Check your emu settings.";
    case Frontend::Load_DSiBIOS9Bad:
        return "DSi ARM9 BIOS is not a valid BIOS dump.";

    case Frontend::Load_DSiBIOS7Missing:
        return "DSi ARM7 BIOS was not found or could not be accessed. Check your emu settings.";
    case Frontend::Load_DSiBIOS7Bad:
        return "DSi ARM7 BIOS is not a valid BIOS dump.";

    case Frontend::Load_DSiNANDMissing:
        return "DSi NAND was not found or could not be accessed. Check your emu settings.";
    case Frontend::Load_DSiNANDBad:
        return "DSi NAND is not a valid NAND dump.";

    case Frontend::Load_ROMLoadError:
        return "Failed to load the ROM. Make sure the file is accessible and isn't used by another application.";

    default: return "Unknown error during launch; smack Arisotura.";
    }
}

<<<<<<< HEAD
void MainWindow::onOpenFile()
{
    emuThread->emuPause();

    QString filename = QFileDialog::getOpenFileName(this,
                                                    "Open ROM",
                                                    Config::LastROMFolder,
                                                    "DS ROMs (*.nds *.dsi *.srl *.zip *.7z);;GBA ROMs (*.gba *.zip *.7z);;Other Compressed ROMs (*.zip *.7z *.rar *.tar *.tar.gz *.tar.xz *tar.bz2);;Any file (*.*)");

    static const QSet<QString> compressedExts = {"zip", "7z", "rar", "tar", "tar.gz", "tar.xz", "tar.bz2"};
    if (compressedExts.contains(QFileInfo(filename).completeSuffix()))
    {
        printf("Finding list of ROMs...\n");
        QVector<QString> archiveROMList = Archive::ListArchive(filename.toUtf8().constData());
        if (archiveROMList.size() > 2)
        {
            archiveROMList.removeFirst();
            QString toLoad = QInputDialog::getItem(this, "melonDS",
                                      "The archive was found to have multiple files. Select which ROM you want to load.", archiveROMList.toList(), 0, false);
            printf("Extracting '%s'\n", toLoad.toUtf8().constData());
            QVector<QString> extractResult = Archive::ExtractFileFromArchive(filename.toUtf8().constData(), toLoad.toUtf8().constData());
            if (extractResult[0] != QString("Err"))
            {
                filename = extractResult[0];
            }
            else 
            {
                QMessageBox::critical(this, "melonDS", QString("There was an error while trying to extract the ROM from the archive: ") + extractResult[1]);
            }
        } 
        else if (archiveROMList.size() == 2)
        {   
            printf("Extracting the only ROM in archive\n");
            QVector<QString> extractResult = Archive::ExtractFileFromArchive(filename.toUtf8().constData(), nullptr);
            if (extractResult[0] != QString("Err"))
            {
                filename = extractResult[0];
            }
            else 
            {
                QMessageBox::critical(this, "melonDS", QString("There was an error while trying to extract the ROM from the archive: ") + extractResult[1]);
            }
        }
        else if ((archiveROMList.size() == 1) && (archiveROMList[0] == QString("OK")))
        {
            QMessageBox::warning(this, "melonDS", "The archive is intact, but there are no files inside.");
        }
        else
        {
            QMessageBox::critical(this, "melonDS", "The archive could not be read. It may be corrupt or you don't have the permissions.");
        }

    }
	
    if (filename.isEmpty())
    {
        emuThread->emuUnpause();
        return;
    }
=======
void MainWindow::loadROM(QString filename)
{
    recentFileList.removeAll(filename);
    recentFileList.prepend(filename);
    updateRecentFilesMenu();
>>>>>>> cb58a422

    // TODO: validate the input file!!
    // * check that it is a proper ROM
    // * ensure the binary offsets are sane
    // * etc

    // this shit is stupid
    char file[1024];
    strncpy(file, filename.toStdString().c_str(), 1023); file[1023] = '\0';

    int pos = strlen(file)-1;
    while (file[pos] != '/' && file[pos] != '\\' && pos > 0) pos--;
    strncpy(Config::LastROMFolder, file, pos);
    Config::LastROMFolder[pos] = '\0';
    char* ext = &file[strlen(file)-3];

    int slot; int res;
    if (!strcasecmp(ext, "gba"))
    {
        slot = 1;
        res = Frontend::LoadROM(file, Frontend::ROMSlot_GBA);
    }
    else
    {
        slot = 0;
        res = Frontend::LoadROM(file, Frontend::ROMSlot_NDS);
    }

    if (res != Frontend::Load_OK)
    {
        QMessageBox::critical(this,
                              "melonDS",
                              loadErrorStr(res));
        emuThread->emuUnpause();
    }
    else if (slot == 1)
    {
        // checkme
        emuThread->emuUnpause();
    }
    else
    {
        emuThread->emuRun();
    }
}

void MainWindow::onOpenFile()
{
    emuThread->emuPause();

    QString filename = QFileDialog::getOpenFileName(this,
                                                    "Open ROM",
                                                    Config::LastROMFolder,
                                                    "DS ROMs (*.nds *.dsi *.srl);;GBA ROMs (*.gba);;Any file (*.*)");
    if (filename.isEmpty())
    {
        emuThread->emuUnpause();
        return;
    }

    loadROM(filename);
}

void MainWindow::onClearRecentFiles()
{
    recentFileList.clear();
    memset(Config::RecentROMList, 0, 10 * 1024);
    updateRecentFilesMenu();
}

void MainWindow::updateRecentFilesMenu()
{
    recentMenu->clear();

    for(int i = 0; i < recentFileList.size(); ++i)
    {
        QAction *actRecentFile_i = recentMenu->addAction(QString("%1.  %2").arg(i+1).arg(recentFileList.at(i)));
        actRecentFile_i->setData(recentFileList.at(i));
        connect(actRecentFile_i, &QAction::triggered, this, &MainWindow::onClickRecentFile);

        if(i < 10)
            strncpy(Config::RecentROMList[i], recentFileList.at(i).toStdString().c_str(), 1024);
    }

    QAction *actClearRecentList = recentMenu->addAction("Clear");
    connect(actClearRecentList, &QAction::triggered, this, &MainWindow::onClearRecentFiles);

    if(recentFileList.empty())
        actClearRecentList->setEnabled(false);

    Config::Save();
}

void MainWindow::onClickRecentFile()
{
    emuThread->emuPause();
    QAction *act = (QAction *)sender();
    loadROM(act->data().toString());
}

void MainWindow::onBootFirmware()
{
    // TODO: check the whole GBA cart shito

    emuThread->emuPause();

    int res = Frontend::LoadBIOS();
    if (res != Frontend::Load_OK)
    {
        QMessageBox::critical(this,
                              "melonDS",
                              loadErrorStr(res));
        emuThread->emuUnpause();
    }
    else
    {
        emuThread->emuRun();
    }
}

void MainWindow::onSaveState()
{
    int slot = ((QAction*)sender())->data().toInt();

    emuThread->emuPause();

    char filename[1024];
    if (slot > 0)
    {
        Frontend::GetSavestateName(slot, filename, 1024);
    }
    else
    {
        // TODO: specific 'last directory' for savestate files?
        QString qfilename = QFileDialog::getSaveFileName(this,
                                                         "Save state",
                                                         Config::LastROMFolder,
                                                         "melonDS savestates (*.mln);;Any file (*.*)");
        if (qfilename.isEmpty())
        {
            emuThread->emuUnpause();
            return;
        }

        strncpy(filename, qfilename.toStdString().c_str(), 1023); filename[1023] = '\0';
    }

    if (Frontend::SaveState(filename))
    {
        char msg[64];
        if (slot > 0) sprintf(msg, "State saved to slot %d", slot);
        else          sprintf(msg, "State saved to file");
        OSD::AddMessage(0, msg);

        actLoadState[slot]->setEnabled(true);
    }
    else
    {
        OSD::AddMessage(0xFFA0A0, "State save failed");
    }

    emuThread->emuUnpause();
}

void MainWindow::onLoadState()
{
    int slot = ((QAction*)sender())->data().toInt();

    emuThread->emuPause();

    char filename[1024];
    if (slot > 0)
    {
        Frontend::GetSavestateName(slot, filename, 1024);
    }
    else
    {
        // TODO: specific 'last directory' for savestate files?
        QString qfilename = QFileDialog::getOpenFileName(this,
                                                         "Load state",
                                                         Config::LastROMFolder,
                                                         "melonDS savestates (*.ml*);;Any file (*.*)");
        if (qfilename.isEmpty())
        {
            emuThread->emuUnpause();
            return;
        }

        strncpy(filename, qfilename.toStdString().c_str(), 1023); filename[1023] = '\0';
    }

    if (!Platform::FileExists(filename))
    {
        char msg[64];
        if (slot > 0) sprintf(msg, "State slot %d is empty", slot);
        else          sprintf(msg, "State file does not exist");
        OSD::AddMessage(0xFFA0A0, msg);

        emuThread->emuUnpause();
        return;
    }

    if (Frontend::LoadState(filename))
    {
        char msg[64];
        if (slot > 0) sprintf(msg, "State loaded from slot %d", slot);
        else          sprintf(msg, "State loaded from file");
        OSD::AddMessage(0, msg);
    }
    else
    {
        OSD::AddMessage(0xFFA0A0, "State load failed");
    }

    emuThread->emuUnpause();
}

void MainWindow::onUndoStateLoad()
{
    emuThread->emuPause();
    Frontend::UndoStateLoad();
    emuThread->emuUnpause();

    OSD::AddMessage(0, "State load undone");
}

void MainWindow::onImportSavefile()
{
    if (!RunningSomething) return;

    emuThread->emuPause();
    QString path = QFileDialog::getOpenFileName(this,
                                            "Select savefile",
                                            Config::LastROMFolder,
                                            "Savefiles (*.sav *.bin *.dsv);;Any file (*.*)");

    if (!path.isEmpty())
    {
        if (QMessageBox::warning(this,
                        "Emulation will be reset and data overwritten",
                        "The emulation will be reset and the current savefile overwritten.",
                        QMessageBox::Ok, QMessageBox::Cancel) == QMessageBox::Ok)
        {
            int res = Frontend::Reset();
            if (res != Frontend::Load_OK)
            {
                QMessageBox::critical(this, "melonDS", "Reset failed\n" + loadErrorStr(res));
            }
            else
            {
                int diff = Frontend::ImportSRAM(path.toStdString().c_str());
                if (diff > 0)
                    OSD::AddMessage(0, "Trimmed savefile");
                else if (diff < 0)
                    OSD::AddMessage(0, "Savefile shorter than SRAM");
            }
        }
    }
    emuThread->emuUnpause();
}

void MainWindow::onQuit()
{
    QApplication::quit();
}


void MainWindow::onPause(bool checked)
{
    if (!RunningSomething) return;

    if (checked)
    {
        emuThread->emuPause();
        OSD::AddMessage(0, "Paused");
    }
    else
    {
        emuThread->emuUnpause();
        OSD::AddMessage(0, "Resumed");
    }
}

void MainWindow::onReset()
{
    if (!RunningSomething) return;

    emuThread->emuPause();

    actUndoStateLoad->setEnabled(false);

    int res = Frontend::Reset();
    if (res != Frontend::Load_OK)
    {
        QMessageBox::critical(this,
                              "melonDS",
                              loadErrorStr(res));
        emuThread->emuUnpause();
    }
    else
    {
        OSD::AddMessage(0, "Reset");
        emuThread->emuRun();
    }
}

void MainWindow::onStop()
{
    if (!RunningSomething) return;

    emuThread->emuPause();
    NDS::Stop();
}

void MainWindow::onEnableCheats(bool checked)
{
    Config::EnableCheats = checked?1:0;
    Frontend::EnableCheats(Config::EnableCheats != 0);
}

void MainWindow::onSetupCheats()
{
    emuThread->emuPause();

    CheatsDialog* dlg = CheatsDialog::openDlg(this);
    connect(dlg, &CheatsDialog::finished, this, &MainWindow::onCheatsDialogFinished);
}

void MainWindow::onCheatsDialogFinished(int res)
{
    emuThread->emuUnpause();
}


void MainWindow::onOpenEmuSettings()
{
    emuThread->emuPause();

    EmuSettingsDialog* dlg = EmuSettingsDialog::openDlg(this);
    connect(dlg, &EmuSettingsDialog::finished, this, &MainWindow::onEmuSettingsDialogFinished);
}

void MainWindow::onEmuSettingsDialogFinished(int res)
{
    emuThread->emuUnpause();

    if (EmuSettingsDialog::needsReset)
        onReset();
}

void MainWindow::onOpenInputConfig()
{
    emuThread->emuPause();

    InputConfigDialog* dlg = InputConfigDialog::openDlg(this);
    connect(dlg, &InputConfigDialog::finished, this, &MainWindow::onInputConfigFinished);
}

void MainWindow::onInputConfigFinished(int res)
{
    emuThread->emuUnpause();
}

void MainWindow::onOpenVideoSettings()
{
    VideoSettingsDialog* dlg = VideoSettingsDialog::openDlg(this);
    connect(dlg, &VideoSettingsDialog::updateVideoSettings, this, &MainWindow::onUpdateVideoSettings);
}

void MainWindow::onOpenAudioSettings()
{
    AudioSettingsDialog* dlg = AudioSettingsDialog::openDlg(this);
    connect(dlg, &AudioSettingsDialog::finished, this, &MainWindow::onAudioSettingsFinished);
}

void MainWindow::onAudioSettingsFinished(int res)
{
    if (Config::MicInputType == 3)
    {
        micLoadWav(Config::MicWavPath);
        Frontend::Mic_SetExternalBuffer(micWavBuffer, micWavLength);
    }
    else
    {
        delete[] micWavBuffer;
        micWavBuffer = nullptr;

        if (Config::MicInputType == 1)
            Frontend::Mic_SetExternalBuffer(micExtBuffer, sizeof(micExtBuffer)/sizeof(s16));
        else
            Frontend::Mic_SetExternalBuffer(NULL, 0);
    }
}

void MainWindow::onOpenWifiSettings()
{
    emuThread->emuPause();

    WifiSettingsDialog* dlg = WifiSettingsDialog::openDlg(this);
    connect(dlg, &WifiSettingsDialog::finished, this, &MainWindow::onWifiSettingsFinished);
}

void MainWindow::onWifiSettingsFinished(int res)
{
    if (Wifi::MPInited)
    {
        Platform::MP_DeInit();
        Platform::MP_Init();
    }

    Platform::LAN_DeInit();
    Platform::LAN_Init();

    if (WifiSettingsDialog::needsReset)
        onReset();

    emuThread->emuUnpause();
}

void MainWindow::onChangeSavestateSRAMReloc(bool checked)
{
    Config::SavestateRelocSRAM = checked?1:0;
}

void MainWindow::onChangeScreenSize()
{
    int factor = ((QAction*)sender())->data().toInt();

    bool isHori = (Config::ScreenRotation == 1 || Config::ScreenRotation == 3);
    int gap = Config::ScreenGap;

    int w = 256*factor;
    int h = 192*factor;

    QSize diff = size() - panel->size();

    if (Config::ScreenLayout == 0) // natural
    {
        if (isHori)
            resize(QSize(h+gap+h, w) + diff);
        else
            resize(QSize(w, h+gap+h) + diff);
    }
    else if (Config::ScreenLayout == 1) // vertical
    {
        if (isHori)
            resize(QSize(h, w+gap+w) + diff);
        else
            resize(QSize(w, h+gap+h) + diff);
    }
    else // horizontal
    {
        if (isHori)
            resize(QSize(h+gap+h, w) + diff);
        else
            resize(QSize(w+gap+w, h) + diff);
    }
}

void MainWindow::onChangeScreenRotation(QAction* act)
{
    int rot = act->data().toInt();
    Config::ScreenRotation = rot;

    emit screenLayoutChange();
}

void MainWindow::onChangeScreenGap(QAction* act)
{
    int gap = act->data().toInt();
    Config::ScreenGap = gap;

    emit screenLayoutChange();
}

void MainWindow::onChangeScreenLayout(QAction* act)
{
    int layout = act->data().toInt();
    Config::ScreenLayout = layout;

    emit screenLayoutChange();
}

void MainWindow::onChangeScreenSizing(QAction* act)
{
    int sizing = act->data().toInt();
    Config::ScreenSizing = sizing;

    emit screenLayoutChange();
}

void MainWindow::onChangeIntegerScaling(bool checked)
{
    Config::IntegerScaling = checked?1:0;

    emit screenLayoutChange();
}

void MainWindow::onChangeScreenFiltering(bool checked)
{
    Config::ScreenFilter = checked?1:0;
}

void MainWindow::onChangeShowOSD(bool checked)
{
    Config::ShowOSD = checked?1:0;
}

void MainWindow::onChangeLimitFramerate(bool checked)
{
    Config::LimitFPS = checked?1:0;
}

void MainWindow::onChangeAudioSync(bool checked)
{
    Config::AudioSync = checked?1:0;
}


void MainWindow::onTitleUpdate(QString title)
{
    setWindowTitle(title);
}

void MainWindow::onFullscreenToggled()
{
    if (!mainWindow->isFullScreen())
    {
        mainWindow->showFullScreen();
        mainWindow->menuBar()->hide();
    }
    else
    {
        mainWindow->showNormal();
        mainWindow->menuBar()->show();
    }
}

void MainWindow::onEmuStart()
{
    // TODO: make savestates work in DSi mode!!
    if (Config::ConsoleType == 1)
    {
        for (int i = 0; i < 9; i++)
        {
            actSaveState[i]->setEnabled(false);
            actLoadState[i]->setEnabled(false);
        }
        actUndoStateLoad->setEnabled(false);
    }
    else
    {
        for (int i = 1; i < 9; i++)
        {
            actSaveState[i]->setEnabled(true);
            actLoadState[i]->setEnabled(Frontend::SavestateExists(i));
        }
        actSaveState[0]->setEnabled(true);
        actLoadState[0]->setEnabled(true);
        actUndoStateLoad->setEnabled(false);
    }

    actPause->setEnabled(true);
    actPause->setChecked(false);
    actReset->setEnabled(true);
    actStop->setEnabled(true);
    actImportSavefile->setEnabled(true);

    actSetupCheats->setEnabled(true);
}

void MainWindow::onEmuStop()
{
    emuThread->emuPause();

    for (int i = 0; i < 9; i++)
    {
        actSaveState[i]->setEnabled(false);
        actLoadState[i]->setEnabled(false);
    }
    actUndoStateLoad->setEnabled(false);
    actImportSavefile->setEnabled(false);

    actPause->setEnabled(false);
    actReset->setEnabled(false);
    actStop->setEnabled(false);

    actSetupCheats->setEnabled(false);
}

void MainWindow::onUpdateVideoSettings(bool glchange)
{
    if (glchange)
    {
        emuThread->emuPause();

        if (hasOGL) emuThread->deinitOpenGL();
        delete panel;
        createScreenPanel();
        connect(emuThread, SIGNAL(windowUpdate()), panel, SLOT(update()));
        if (hasOGL) emuThread->initOpenGL();
    }

    videoSettingsDirty = true;

    if (glchange)
        emuThread->emuUnpause();
}


void emuStop()
{
    RunningSomething = false;

    Frontend::UnloadROM(Frontend::ROMSlot_NDS);
    Frontend::UnloadROM(Frontend::ROMSlot_GBA);

    emit emuThread->windowEmuStop();

    OSD::AddMessage(0xFFC040, "Shutdown");
}



int main(int argc, char** argv)
{
    srand(time(NULL));

    printf("melonDS " MELONDS_VERSION "\n");
    printf(MELONDS_URL "\n");

    Platform::Init(argc, argv);

    QApplication melon(argc, argv);
    melon.setWindowIcon(QIcon(":/melon-icon"));

    // http://stackoverflow.com/questions/14543333/joystick-wont-work-using-sdl
    SDL_SetHint(SDL_HINT_JOYSTICK_ALLOW_BACKGROUND_EVENTS, "1");

    if (SDL_Init(SDL_INIT_HAPTIC) < 0)
    {
        printf("SDL couldn't init rumble\n");
    }
    if (SDL_Init(SDL_INIT_VIDEO | SDL_INIT_AUDIO | SDL_INIT_JOYSTICK) < 0)
    {
        QMessageBox::critical(NULL, "melonDS", "SDL shat itself :(");
        return 1;
    }

    SDL_JoystickEventState(SDL_ENABLE);

    Config::Load();

#define SANITIZE(var, min, max)  { if (var < min) var = min; else if (var > max) var = max; }
    SANITIZE(Config::ConsoleType, 0, 1);
    SANITIZE(Config::_3DRenderer, 0, 1);
    SANITIZE(Config::ScreenVSyncInterval, 1, 20);
    SANITIZE(Config::GL_ScaleFactor, 1, 16);
    SANITIZE(Config::AudioVolume, 0, 256);
    SANITIZE(Config::MicInputType, 0, 3);
    SANITIZE(Config::ScreenRotation, 0, 3);
    SANITIZE(Config::ScreenGap, 0, 500);
    SANITIZE(Config::ScreenLayout, 0, 2);
    SANITIZE(Config::ScreenSizing, 0, 3);
#undef SANITIZE

    QSurfaceFormat format;
    format.setDepthBufferSize(24);
    format.setStencilBufferSize(8);
    format.setVersion(3, 2);
    format.setProfile(QSurfaceFormat::CoreProfile);
    format.setSwapInterval(0);
    QSurfaceFormat::setDefaultFormat(format);

    audioSync = SDL_CreateCond();
    audioSyncLock = SDL_CreateMutex();

    audioFreq = 48000; // TODO: make configurable?
    SDL_AudioSpec whatIwant, whatIget;
    memset(&whatIwant, 0, sizeof(SDL_AudioSpec));
    whatIwant.freq = audioFreq;
    whatIwant.format = AUDIO_S16LSB;
    whatIwant.channels = 2;
    whatIwant.samples = 1024;
    whatIwant.callback = audioCallback;
    audioDevice = SDL_OpenAudioDevice(NULL, 0, &whatIwant, &whatIget, SDL_AUDIO_ALLOW_FREQUENCY_CHANGE);
    if (!audioDevice)
    {
        printf("Audio init failed: %s\n", SDL_GetError());
    }
    else
    {
        audioFreq = whatIget.freq;
        printf("Audio output frequency: %d Hz\n", audioFreq);
        SDL_PauseAudioDevice(audioDevice, 1);
    }

    memset(&whatIwant, 0, sizeof(SDL_AudioSpec));
    whatIwant.freq = 44100;
    whatIwant.format = AUDIO_S16LSB;
    whatIwant.channels = 1;
    whatIwant.samples = 1024;
    whatIwant.callback = micCallback;
    micDevice = SDL_OpenAudioDevice(NULL, 1, &whatIwant, &whatIget, 0);
    if (!micDevice)
    {
        printf("Mic init failed: %s\n", SDL_GetError());
    }
    else
    {
        SDL_PauseAudioDevice(micDevice, 1);
    }


    memset(micExtBuffer, 0, sizeof(micExtBuffer));
    micExtBufferWritePos = 0;
    micWavBuffer = nullptr;

    Frontend::Init_ROM();
    Frontend::EnableCheats(Config::EnableCheats != 0);

    Frontend::Init_Audio(audioFreq);

    if (Config::MicInputType == 1)
    {
        Frontend::Mic_SetExternalBuffer(micExtBuffer, sizeof(micExtBuffer)/sizeof(s16));
    }
    else if (Config::MicInputType == 3)
    {
        micLoadWav(Config::MicWavPath);
        Frontend::Mic_SetExternalBuffer(micWavBuffer, micWavLength);
    }

    Input::JoystickID = Config::JoystickID;
    Input::OpenJoystick();

    mainWindow = new MainWindow();

    emuThread = new EmuThread();
    emuThread->start();
    emuThread->emuPause();

    if (argc > 1)
    {
        char* file = argv[1];
        char* ext = &file[strlen(file)-3];

        if (!strcasecmp(ext, "nds") || !strcasecmp(ext, "srl") || !strcasecmp(ext, "dsi"))
        {
            int res = Frontend::LoadROM(file, Frontend::ROMSlot_NDS);

            if (res == Frontend::Load_OK)
            {
                if (argc > 2)
                {
                    file = argv[2];
                    ext = &file[strlen(file)-3];

                    if (!strcasecmp(ext, "gba"))
                    {
                        Frontend::LoadROM(file, Frontend::ROMSlot_GBA);
                    }
                }

                emuThread->emuRun();
            }
        }
    }

    int ret = melon.exec();

    emuThread->emuStop();
    emuThread->wait();
    delete emuThread;

    Input::CloseJoystick();

    Frontend::DeInit_ROM();

    if (audioDevice) SDL_CloseAudioDevice(audioDevice);
    if (micDevice)   SDL_CloseAudioDevice(micDevice);

    SDL_DestroyCond(audioSync);
    SDL_DestroyMutex(audioSyncLock);

    if (micWavBuffer) delete[] micWavBuffer;

    Config::Save();

    SDL_Quit();
    Platform::DeInit();
    return ret;
}

#ifdef __WIN32__

#include <windows.h>

int CALLBACK WinMain(HINSTANCE hinst, HINSTANCE hprev, LPSTR cmdline, int cmdshow)
{
    int argc = 0;
    wchar_t** argv_w = CommandLineToArgvW(GetCommandLineW(), &argc);
    char* nullarg = "";

    char** argv = new char*[argc];
    for (int i = 0; i < argc; i++)
    {
        if (!argv_w) { argv[i] = nullarg; continue; }
        int len = WideCharToMultiByte(CP_UTF8, 0, argv_w[i], -1, NULL, 0, NULL, NULL);
        if (len < 1) { argv[i] = nullarg; continue; }
        argv[i] = new char[len];
        int res = WideCharToMultiByte(CP_UTF8, 0, argv_w[i], -1, argv[i], len, NULL, NULL);
        if (res != len) { delete[] argv[i]; argv[i] = nullarg; }
    }

    if (argv_w) LocalFree(argv_w);

    /*if (AttachConsole(ATTACH_PARENT_PROCESS))
    {
        freopen("CONOUT$", "w", stdout);
        freopen("CONOUT$", "w", stderr);
        printf("\n");
    }*/

    int ret = main(argc, argv);

    printf("\n\n>");

    for (int i = 0; i < argc; i++) if (argv[i] != nullarg) delete[] argv[i];
    delete[] argv;

    return ret;
}

#endif<|MERGE_RESOLUTION|>--- conflicted
+++ resolved
@@ -1465,7 +1465,6 @@
     }
 }
 
-<<<<<<< HEAD
 void MainWindow::onOpenFile()
 {
     emuThread->emuPause();
@@ -1474,7 +1473,20 @@
                                                     "Open ROM",
                                                     Config::LastROMFolder,
                                                     "DS ROMs (*.nds *.dsi *.srl *.zip *.7z);;GBA ROMs (*.gba *.zip *.7z);;Other Compressed ROMs (*.zip *.7z *.rar *.tar *.tar.gz *.tar.xz *tar.bz2);;Any file (*.*)");
-
+	
+    if (filename.isEmpty())
+    {
+        emuThread->emuUnpause();
+        return;
+    }
+
+void MainWindow::loadROM(QString filename)
+{
+    recentFileList.removeAll(filename);
+    recentFileList.prepend(filename);
+    updateRecentFilesMenu();
+
+    
     static const QSet<QString> compressedExts = {"zip", "7z", "rar", "tar", "tar.gz", "tar.xz", "tar.bz2"};
     if (compressedExts.contains(QFileInfo(filename).completeSuffix()))
     {
@@ -1519,20 +1531,7 @@
         }
 
     }
-	
-    if (filename.isEmpty())
-    {
-        emuThread->emuUnpause();
-        return;
-    }
-=======
-void MainWindow::loadROM(QString filename)
-{
-    recentFileList.removeAll(filename);
-    recentFileList.prepend(filename);
-    updateRecentFilesMenu();
->>>>>>> cb58a422
-
+  
     // TODO: validate the input file!!
     // * check that it is a proper ROM
     // * ensure the binary offsets are sane
