project(core)

set (CMAKE_CXX_STANDARD 14)

add_library(core STATIC
	ARCodeFile.cpp
	AREngine.cpp
	ARM.cpp
	ARM_InstrTable.h
	ARMInterpreter.cpp
	ARMInterpreter_ALU.cpp
	ARMInterpreter_Branch.cpp
	ARMInterpreter_LoadStore.cpp
	Config.cpp
	CP15.cpp
	CRC32.cpp
	DMA.cpp
	DSi.cpp
	DSi_AES.cpp
	DSi_Camera.cpp
	DSi_I2C.cpp
	DSi_NDMA.cpp
	DSi_NWifi.cpp
	DSi_SD.cpp
	DSi_SPI_TSC.cpp
	FIFO.h
	GBACart.cpp
	GPU.cpp
	GPU2D.cpp
	GPU3D.cpp
	GPU3D_Soft.cpp
	melonDLDI.h
	NDS.cpp
	NDSCart.cpp
	Platform.h
	ROMList.h
	RTC.cpp
	Savestate.cpp
	SPI.cpp
	SPU.cpp
	types.h
	version.h
	Wifi.cpp
	WifiAP.cpp

	tiny-AES-c/aes.c
	xxhash/xxhash.c
)

if (ENABLE_OGLRENDERER)
	target_sources(core PRIVATE
		GPU_OpenGL.cpp
		GPU_OpenGL_shaders.h
		GPU3D_OpenGL.cpp
		GPU3D_OpenGL_shaders.h
		OpenGLSupport.cpp
	)
endif()

if (ENABLE_JIT)
	enable_language(ASM)

	target_sources(core PRIVATE
		ARM_InstrInfo.cpp

		ARMJIT.cpp
		ARMJIT_Memory.cpp

		dolphin/CommonFuncs.cpp
	)

	if (ARCHITECTURE STREQUAL x86_64)
		target_sources(core PRIVATE
			dolphin/x64ABI.cpp
			dolphin/x64CPUDetect.cpp
			dolphin/x64Emitter.cpp

			ARMJIT_x64/ARMJIT_Compiler.cpp
			ARMJIT_x64/ARMJIT_ALU.cpp
			ARMJIT_x64/ARMJIT_LoadStore.cpp
			ARMJIT_x64/ARMJIT_Branch.cpp

			ARMJIT_x64/ARMJIT_Linkage.s
		)
		set_source_files_properties(ARMJIT_x64/ARMJIT_Linkage.s PROPERTIES COMPILE_FLAGS "-x assembler-with-cpp")
	endif()
	if (ARCHITECTURE STREQUAL ARM64)
		target_sources(core PRIVATE
			dolphin/Arm64Emitter.cpp
			dolphin/MathUtil.cpp

			ARMJIT_A64/ARMJIT_Compiler.cpp
			ARMJIT_A64/ARMJIT_ALU.cpp
			ARMJIT_A64/ARMJIT_LoadStore.cpp
			ARMJIT_A64/ARMJIT_Branch.cpp

			ARMJIT_A64/ARMJIT_Linkage.s
		)
		set_source_files_properties(ARMJIT_A64/ARMJIT_Linkage.s PROPERTIES COMPILE_FLAGS "-x assembler-with-cpp")
	endif()
endif()

<<<<<<< HEAD

if (WIN32)
	target_link_libraries(core ole32 comctl32 ws2_32 opengl32)
=======
if (ENABLE_OGLRENDERER)
	if (WIN32)
		target_link_libraries(core ole32 comctl32 ws2_32 opengl32)
	else()
		target_link_libraries(core GL EGL)
	endif()
>>>>>>> 65be1840
else()
	if (WIN32)
		target_link_libraries(core ole32 comctl32 ws2_32)
	else()
		target_link_libraries(core)
	endif()
endif()<|MERGE_RESOLUTION|>--- conflicted
+++ resolved
@@ -100,18 +100,12 @@
 	endif()
 endif()
 
-<<<<<<< HEAD
-
-if (WIN32)
-	target_link_libraries(core ole32 comctl32 ws2_32 opengl32)
-=======
 if (ENABLE_OGLRENDERER)
 	if (WIN32)
 		target_link_libraries(core ole32 comctl32 ws2_32 opengl32)
 	else()
 		target_link_libraries(core GL EGL)
 	endif()
->>>>>>> 65be1840
 else()
 	if (WIN32)
 		target_link_libraries(core ole32 comctl32 ws2_32)
