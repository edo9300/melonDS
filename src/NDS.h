--- conflicted
+++ resolved
@@ -161,25 +161,17 @@
 extern u8 ARM7BIOS[0x4000];
 extern u16 ARM7BIOSProt;
 
-<<<<<<< HEAD
-=======
 extern u8 MainRAM[0x1000000];
 extern u32 MainRAMMask;
->>>>>>> c17f7b10
 extern u8 SharedWRAM[0x8000];
+
 extern u8* SWRAM_ARM9;
 extern u8* SWRAM_ARM7;
 extern u32 SWRAM_ARM9Mask;
 extern u32 SWRAM_ARM7Mask;
-<<<<<<< HEAD
 
 extern u8 ARM7WRAM[0x10000];
 
-#define MAIN_RAM_SIZE 0x400000
-=======
->>>>>>> c17f7b10
-
-extern u8 ARM7WRAM[0x10000];
 
 extern u32 KeyInput;
 
