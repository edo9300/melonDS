/*
    Copyright 2016-2019 Arisotura

    This file is part of melonDS.

    melonDS is free software: you can redistribute it and/or modify it under
    the terms of the GNU General Public License as published by the Free
    Software Foundation, either version 3 of the License, or (at your option)
    any later version.

    melonDS is distributed in the hope that it will be useful, but WITHOUT ANY
    WARRANTY; without even the implied warranty of MERCHANTABILITY or FITNESS
    FOR A PARTICULAR PURPOSE. See the GNU General Public License for more details.

    You should have received a copy of the GNU General Public License along
    with melonDS. If not, see http://www.gnu.org/licenses/.
*/

#include <stdio.h>
#include <string.h>
#include <stdlib.h>
#include "PlatformConfig.h"

namespace Config
{

int KeyMapping[12];
int JoyMapping[12];

int HKKeyMapping[HK_MAX];
int HKJoyMapping[HK_MAX];

int WindowWidth;
int WindowHeight;
int WindowMaximized;

int ScreenRotation;
int ScreenGap;
int ScreenLayout;
int ScreenSizing;
int ScreenFilter;

int ScreenUseGL;
int ScreenRatio;

int LimitFPS;

int DirectBoot;

int SocketBindAnyAddr;
char LANDevice[128];
int DirectLAN;

int SavestateRelocSRAM;

int AudioVolume;
int MicInputType;
char MicWavPath[512];

char LastROMFolder[512];


ConfigEntry PlatformConfigFile[] =
{
    {"Key_A",      0, &KeyMapping[0],   32, NULL, 0},
    {"Key_B",      0, &KeyMapping[1],   31, NULL, 0},
    {"Key_Select", 0, &KeyMapping[2],   57, NULL, 0},
    {"Key_Start",  0, &KeyMapping[3],   28, NULL, 0},
    {"Key_Right",  0, &KeyMapping[4],  333, NULL, 0},
    {"Key_Left",   0, &KeyMapping[5],  331, NULL, 0},
    {"Key_Up",     0, &KeyMapping[6],  328, NULL, 0},
    {"Key_Down",   0, &KeyMapping[7],  336, NULL, 0},
    {"Key_R",      0, &KeyMapping[8],   54, NULL, 0},
    {"Key_L",      0, &KeyMapping[9],   86, NULL, 0},
    {"Key_X",      0, &KeyMapping[10],  17, NULL, 0},
    {"Key_Y",      0, &KeyMapping[11],  30, NULL, 0},

    {"Joy_A",      0, &JoyMapping[0],  -1, NULL, 0},
    {"Joy_B",      0, &JoyMapping[1],  -1, NULL, 0},
    {"Joy_Select", 0, &JoyMapping[2],  -1, NULL, 0},
    {"Joy_Start",  0, &JoyMapping[3],  -1, NULL, 0},
    {"Joy_Right",  0, &JoyMapping[4],  -1, NULL, 0},
    {"Joy_Left",   0, &JoyMapping[5],  -1, NULL, 0},
    {"Joy_Up",     0, &JoyMapping[6],  -1, NULL, 0},
    {"Joy_Down",   0, &JoyMapping[7],  -1, NULL, 0},
    {"Joy_R",      0, &JoyMapping[8],  -1, NULL, 0},
    {"Joy_L",      0, &JoyMapping[9],  -1, NULL, 0},
    {"Joy_X",      0, &JoyMapping[10], -1, NULL, 0},
    {"Joy_Y",      0, &JoyMapping[11], -1, NULL, 0},

<<<<<<< HEAD
    {"HKKey_Lid",               0, &HKKeyMapping[HK_Lid],               0x0E, NULL, 0},
    {"HKKey_Mic",               0, &HKKeyMapping[HK_Mic],               0x35, NULL, 0},
    {"HKKey_FastForward",       0, &HKKeyMapping[HK_FastForward],       0x0F, NULL, 0},
    {"HKKey_FastForwardToggle", 0, &HKKeyMapping[HK_FastForwardToggle],   -1, NULL, 0}, // TODO: This doesn't unbind the key, just sets it to some random key

    {"HKJoy_Lid",               0, &HKJoyMapping[HK_Lid],               -1, NULL, 0},
    {"HKJoy_Mic",               0, &HKJoyMapping[HK_Mic],               -1, NULL, 0},
    {"HKJoy_FastForward",       0, &HKJoyMapping[HK_FastForward],       -1, NULL, 0},
    {"HKJoy_FastForwardToggle", 0, &HKJoyMapping[HK_FastForwardToggle], -1, NULL, 0},
=======
    {"HKKey_Lid",  0, &HKKeyMapping[HK_Lid], 0x0D, NULL, 0},
    {"HKKey_Mic",  0, &HKKeyMapping[HK_Mic], 0x35, NULL, 0},

    {"HKJoy_Lid",  0, &HKJoyMapping[HK_Lid], -1, NULL, 0},
    {"HKJoy_Mic",  0, &HKJoyMapping[HK_Mic], -1, NULL, 0},
>>>>>>> 3134c8fc

    {"WindowWidth",  0, &WindowWidth,  256, NULL, 0},
    {"WindowHeight", 0, &WindowHeight, 384, NULL, 0},
    {"WindowMax", 0, &WindowMaximized, 0, NULL, 0},

    {"ScreenRotation", 0, &ScreenRotation, 0, NULL, 0},
    {"ScreenGap",      0, &ScreenGap,      0, NULL, 0},
    {"ScreenLayout",   0, &ScreenLayout,   0, NULL, 0},
    {"ScreenSizing",   0, &ScreenSizing,   0, NULL, 0},
    {"ScreenFilter",   0, &ScreenFilter,   1, NULL, 0},

    {"ScreenUseGL",     0, &ScreenUseGL,     1, NULL, 0},
    {"ScreenRatio",     0, &ScreenRatio,     0, NULL, 0},

    {"LimitFPS", 0, &LimitFPS, 1, NULL, 0},

    {"DirectBoot", 0, &DirectBoot, 1, NULL, 0},

    {"SockBindAnyAddr", 0, &SocketBindAnyAddr, 0, NULL, 0},
    {"LANDevice", 1, LANDevice, 0, "", 127},
    {"DirectLAN", 0, &DirectLAN, 0, NULL, 0},

    {"SavStaRelocSRAM", 0, &SavestateRelocSRAM, 0, NULL, 0},

    {"AudioVolume", 0, &AudioVolume, 256, NULL, 0},
    {"MicInputType", 0, &MicInputType, 1, NULL, 0},
    {"MicWavPath", 1, MicWavPath, 0, "", 511},

    {"LastROMFolder", 1, LastROMFolder, 0, "", 511},

    {"", -1, NULL, 0, NULL, 0}
};

}<|MERGE_RESOLUTION|>--- conflicted
+++ resolved
@@ -88,23 +88,15 @@
     {"Joy_X",      0, &JoyMapping[10], -1, NULL, 0},
     {"Joy_Y",      0, &JoyMapping[11], -1, NULL, 0},
 
-<<<<<<< HEAD
-    {"HKKey_Lid",               0, &HKKeyMapping[HK_Lid],               0x0E, NULL, 0},
+    {"HKKey_Lid",               0, &HKKeyMapping[HK_Lid],               0x0D, NULL, 0},
     {"HKKey_Mic",               0, &HKKeyMapping[HK_Mic],               0x35, NULL, 0},
     {"HKKey_FastForward",       0, &HKKeyMapping[HK_FastForward],       0x0F, NULL, 0},
-    {"HKKey_FastForwardToggle", 0, &HKKeyMapping[HK_FastForwardToggle],   -1, NULL, 0}, // TODO: This doesn't unbind the key, just sets it to some random key
+    {"HKKey_FastForwardToggle", 0, &HKKeyMapping[HK_FastForwardToggle],   -1, NULL, 0},
 
     {"HKJoy_Lid",               0, &HKJoyMapping[HK_Lid],               -1, NULL, 0},
     {"HKJoy_Mic",               0, &HKJoyMapping[HK_Mic],               -1, NULL, 0},
     {"HKJoy_FastForward",       0, &HKJoyMapping[HK_FastForward],       -1, NULL, 0},
     {"HKJoy_FastForwardToggle", 0, &HKJoyMapping[HK_FastForwardToggle], -1, NULL, 0},
-=======
-    {"HKKey_Lid",  0, &HKKeyMapping[HK_Lid], 0x0D, NULL, 0},
-    {"HKKey_Mic",  0, &HKKeyMapping[HK_Mic], 0x35, NULL, 0},
-
-    {"HKJoy_Lid",  0, &HKJoyMapping[HK_Lid], -1, NULL, 0},
-    {"HKJoy_Mic",  0, &HKJoyMapping[HK_Mic], -1, NULL, 0},
->>>>>>> 3134c8fc
 
     {"WindowWidth",  0, &WindowWidth,  256, NULL, 0},
     {"WindowHeight", 0, &WindowHeight, 384, NULL, 0},
