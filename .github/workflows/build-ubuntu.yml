name: CMake Build (Ubuntu x86-64)

on:
  push:
    branches:
      - master
  pull_request:
    branches:
      - master

env:
  BUILD_TYPE: Release
  CMAKE_VERSION: 3.15.2

jobs:
  build:

    runs-on: ubuntu-20.04

    steps:
    - uses: actions/checkout@v1
    - name: Install dependencies
      shell: bash
      working-directory: ${{runner.workspace}}
      run: | # Fetch a new version of CMake, because the default is too old.
        sudo rm -f /etc/apt/sources.list.d/dotnetdev.list /etc/apt/sources.list.d/microsoft-prod.list \
        && sudo apt-get update \
<<<<<<< HEAD
        && sudo apt-get install gtk+-3.0 libcurl4-gnutls-dev libpcap0.8-dev libsdl2-dev libzip-dev qt5-default
=======
        && sudo apt-get install cmake libcurl4-gnutls-dev libpcap0.8-dev libsdl2-dev qt5-default libslirp-dev
>>>>>>> e4b1526b
    - name: Create build environment
      run: mkdir ${{runner.workspace}}/build
    - name: Configure
      shell: bash
      working-directory: ${{runner.workspace}}/build
      run: cmake $GITHUB_WORKSPACE -DCMAKE_BUILD_TYPE=$BUILD_TYPE
    - name: Make
      shell: bash
      working-directory: ${{runner.workspace}}/build
      run: |
        make -j$(nproc --all) \
        && mkdir dist \
        && cp melonDS dist
    - uses: actions/upload-artifact@v1
      with:
        name: melonDS
        path: ${{runner.workspace}}/build/dist<|MERGE_RESOLUTION|>--- conflicted
+++ resolved
@@ -25,11 +25,7 @@
       run: | # Fetch a new version of CMake, because the default is too old.
         sudo rm -f /etc/apt/sources.list.d/dotnetdev.list /etc/apt/sources.list.d/microsoft-prod.list \
         && sudo apt-get update \
-<<<<<<< HEAD
-        && sudo apt-get install gtk+-3.0 libcurl4-gnutls-dev libpcap0.8-dev libsdl2-dev libzip-dev qt5-default
-=======
-        && sudo apt-get install cmake libcurl4-gnutls-dev libpcap0.8-dev libsdl2-dev qt5-default libslirp-dev
->>>>>>> e4b1526b
+        && sudo apt-get install cmake libcurl4-gnutls-dev libpcap0.8-dev libsdl2-dev qt5-default libslirp-dev libzip-dev
     - name: Create build environment
       run: mkdir ${{runner.workspace}}/build
     - name: Configure
