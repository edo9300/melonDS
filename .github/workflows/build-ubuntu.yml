--- conflicted
+++ resolved
@@ -24,13 +24,8 @@
       working-directory: ${{runner.workspace}}
       run: | # Fetch a new version of CMake, because the default is too old.
         sudo rm -f /etc/apt/sources.list.d/dotnetdev.list /etc/apt/sources.list.d/microsoft-prod.list \
-<<<<<<< HEAD
-        && sudo apt-get update \
-        && sudo apt-get install cmake libcurl4-gnutls-dev libpcap0.8-dev libsdl2-dev qt5-default libslirp-dev libzip-dev
-=======
         && sudo apt update \
-        && sudo apt install cmake libcurl4-gnutls-dev libpcap0.8-dev libsdl2-dev qt5-default libslirp0=4.1.0-2ubuntu2.1 libslirp-dev --allow-downgrades
->>>>>>> 65be1840
+        && sudo apt install cmake libcurl4-gnutls-dev libpcap0.8-dev libsdl2-dev qt5-default libslirp0=4.1.0-2ubuntu2.1 libslirp-dev libarchive-dev --allow-downgrades
     - name: Create build environment
       run: mkdir ${{runner.workspace}}/build
     - name: Configure
