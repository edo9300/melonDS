--- conflicted
+++ resolved
@@ -34,12 +34,8 @@
         sudo rm /etc/apt/sources.list
         sudo mv /etc/apt/sources.list{.new,}
         sudo apt update
-<<<<<<< HEAD
-        sudo apt install {gcc-10,g++-10,pkg-config}-aarch64-linux-gnu libsdl2-dev:arm64 qtbase5-dev:arm64 libslirp-dev:arm64 libzip-dev:arm64
-=======
         sudo apt install aptitude
-        sudo aptitude install -y {gcc-10,g++-10,pkg-config}-aarch64-linux-gnu libsdl2-dev:arm64 qtbase5-dev:arm64 libslirp-dev:arm64
->>>>>>> 65be1840
+        sudo aptitude install -y {gcc-10,g++-10,pkg-config}-aarch64-linux-gnu libsdl2-dev:arm64 qtbase5-dev:arm64 libslirp-dev:arm64 libarchive-dev:arm64
     - name: Create build environment
       run: mkdir ${{runner.workspace}}/build
     - name: Configure
