name: CMake Build (Ubuntu aarch64)

on:
  push:
    branches:
      - master
  pull_request:
    branches:
      - master

env:
  BUILD_TYPE: Release

jobs:
  build:
    runs-on: ubuntu-20.04

    steps:
    - uses: actions/checkout@v1
    - name: Upgrade system
      shell: bash
      working-directory: ${{runner.workspace}}
      run: |
        sudo apt update
        sudo apt full-upgrade
    - name: Install dependencies
      shell: bash
      working-directory: ${{runner.workspace}}
      run: |
<<<<<<< HEAD
        sudo dpkg --add-architecture arm64 \
        && sudo sh -c "sed \"s|^deb \([a-z\.:/]*\) \([a-z\-]*\) \(.*\)$|deb [arch=amd64] \1 \2 \3\ndeb [arch=arm64] http://ports.ubuntu.com/ubuntu-ports \2 \3|\" /etc/apt/sources.list > /etc/apt/sources.list.new" \
        && sudo rm /etc/apt/sources.list \
        && sudo mv /etc/apt/sources.list{.new,} \
        && sudo apt-get update \
        && sudo apt-get install {gcc-10,g++-10,pkg-config}-aarch64-linux-gnu libsdl2-dev:arm64 libzip-dev:arm64 qtbase5-dev:arm64
=======
        sudo dpkg --add-architecture arm64
        sudo sh -c "sed \"s|^deb \([a-z\.:/]*\) \([a-z\-]*\) \(.*\)$|deb [arch=amd64] \1 \2 \3\ndeb [arch=arm64] http://ports.ubuntu.com/ubuntu-ports \2 \3|\" /etc/apt/sources.list > /etc/apt/sources.list.new"
        sudo rm /etc/apt/sources.list
        sudo mv /etc/apt/sources.list{.new,}
        sudo apt update
        sudo apt install {gcc-10,g++-10,pkg-config}-aarch64-linux-gnu libsdl2-dev:arm64 qtbase5-dev:arm64 libslirp-dev:arm64
>>>>>>> e4b1526b
    - name: Create build environment
      run: mkdir ${{runner.workspace}}/build
    - name: Configure
      shell: bash
      working-directory: ${{runner.workspace}}/build
      run: |
          CC=aarch64-linux-gnu-gcc-10 CXX=aarch64-linux-gnu-g++-10 cmake -DPKG_CONFIG_EXECUTABLE=/usr/bin/aarch64-linux-gnu-pkg-config $GITHUB_WORKSPACE -DCMAKE_BUILD_TYPE=$BUILD_TYPE
    - name: Make
      shell: bash
      working-directory: ${{runner.workspace}}/build
      run: |
        make -j$(nproc --all) \
        && mkdir dist \
        && cp melonDS dist
    - uses: actions/upload-artifact@v1
      with:
        name: melonDS
        path: ${{runner.workspace}}/build/dist<|MERGE_RESOLUTION|>--- conflicted
+++ resolved
@@ -27,21 +27,12 @@
       shell: bash
       working-directory: ${{runner.workspace}}
       run: |
-<<<<<<< HEAD
-        sudo dpkg --add-architecture arm64 \
-        && sudo sh -c "sed \"s|^deb \([a-z\.:/]*\) \([a-z\-]*\) \(.*\)$|deb [arch=amd64] \1 \2 \3\ndeb [arch=arm64] http://ports.ubuntu.com/ubuntu-ports \2 \3|\" /etc/apt/sources.list > /etc/apt/sources.list.new" \
-        && sudo rm /etc/apt/sources.list \
-        && sudo mv /etc/apt/sources.list{.new,} \
-        && sudo apt-get update \
-        && sudo apt-get install {gcc-10,g++-10,pkg-config}-aarch64-linux-gnu libsdl2-dev:arm64 libzip-dev:arm64 qtbase5-dev:arm64
-=======
         sudo dpkg --add-architecture arm64
         sudo sh -c "sed \"s|^deb \([a-z\.:/]*\) \([a-z\-]*\) \(.*\)$|deb [arch=amd64] \1 \2 \3\ndeb [arch=arm64] http://ports.ubuntu.com/ubuntu-ports \2 \3|\" /etc/apt/sources.list > /etc/apt/sources.list.new"
         sudo rm /etc/apt/sources.list
         sudo mv /etc/apt/sources.list{.new,}
         sudo apt update
-        sudo apt install {gcc-10,g++-10,pkg-config}-aarch64-linux-gnu libsdl2-dev:arm64 qtbase5-dev:arm64 libslirp-dev:arm64
->>>>>>> e4b1526b
+        sudo apt install {gcc-10,g++-10,pkg-config}-aarch64-linux-gnu libsdl2-dev:arm64 qtbase5-dev:arm64 libslirp-dev:arm64 libzip-dev:arm64
     - name: Create build environment
       run: mkdir ${{runner.workspace}}/build
     - name: Configure
