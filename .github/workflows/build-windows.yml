name: CMake Build (Windows x86-64)

on:
  push:
    branches:
      - master
  pull_request:
    branches:
      - master

env:
  BUILD_TYPE: Release

jobs:
  build:

    runs-on: windows-latest

    steps:
    - uses: actions/checkout@v1
    - name: Install MSYS2
      working-directory: ${{runner.workspace}}
      run: | # Fetch MSYS2 build from XQEmu. Official distribution causes a CI failure due to permission errors.
        choco install msys2
        C:\tools\msys64\usr\bin\bash.exe -lc "pacman -Syuq --noconfirm"
    - name: Install dependencies
<<<<<<< HEAD
      run: C:\tools\msys64\usr\bin\bash.exe -lc "pacman -Sq --noconfirm git make mingw-w64-x86_64-{cmake,mesa,SDL2,qt5-static,libzip,toolchain}"
=======
      run: C:\tools\msys64\usr\bin\bash.exe -lc "pacman -Sq --noconfirm git make mingw-w64-x86_64-{cmake,mesa,SDL2,qt5-static,libslirp,toolchain}"
>>>>>>> e4b1526b
    - name: Create build environment
      run: |
        New-Item -ItemType directory -Path ${{runner.workspace}}\melonDS\build
        Copy-Item -Path ${{runner.workspace}}\melonDS -Destination C:\tools\msys64\home\runneradmin -Recurse
    - name: Configure
      run: |
        C:\tools\msys64\usr\bin\bash.exe -lc "export PATH=`"/mingw64/bin:`$PATH`" \
        && cd melonDS/build && cmake .. -G 'MSYS Makefiles' -DCMAKE_BUILD_TYPE=${{env.BUILD_TYPE}} -DBUILD_STATIC=ON -DQT5_STATIC_DIR=C:/tools/msys64/mingw64/qt5-static"
    - name: Make
      run: |
        C:\tools\msys64\usr\bin\bash.exe -lc "export PATH=`"/mingw64/bin:`$PATH`" \
        && cd melonDS/build && make -j$(nproc --all) \
        && ../msys-dist.sh"
    - uses: actions/upload-artifact@v1
      with:
        name: melonDS
        path: C:\tools\msys64\home\runneradmin\melonDS\build\dist<|MERGE_RESOLUTION|>--- conflicted
+++ resolved
@@ -24,11 +24,7 @@
         choco install msys2
         C:\tools\msys64\usr\bin\bash.exe -lc "pacman -Syuq --noconfirm"
     - name: Install dependencies
-<<<<<<< HEAD
-      run: C:\tools\msys64\usr\bin\bash.exe -lc "pacman -Sq --noconfirm git make mingw-w64-x86_64-{cmake,mesa,SDL2,qt5-static,libzip,toolchain}"
-=======
-      run: C:\tools\msys64\usr\bin\bash.exe -lc "pacman -Sq --noconfirm git make mingw-w64-x86_64-{cmake,mesa,SDL2,qt5-static,libslirp,toolchain}"
->>>>>>> e4b1526b
+      run: C:\tools\msys64\usr\bin\bash.exe -lc "pacman -Sq --noconfirm git make mingw-w64-x86_64-{cmake,mesa,SDL2,qt5-static,libslirp,libzip,toolchain}"
     - name: Create build environment
       run: |
         New-Item -ItemType directory -Path ${{runner.workspace}}\melonDS\build
